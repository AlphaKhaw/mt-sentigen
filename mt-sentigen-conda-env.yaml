name: mt-sentigen
channels:
  - conda-forge
dependencies:
  - python=3.10.12
  - pip=23.2.1
  - pre-commit=3.3.3
  - pylint=2.17.5
  - pytest=7.4.0
  - ipykernel=6.25.0
  - requests=2.31.0
  - beautifulsoup4=4.12.2
  - ipython=8.14.0
  - pandas=2.0.3
  - hydra-core=1.3.2
  - tqdm=4.65.0
  - seaborn=0.12.2
  - matplotlib=3.7.2
  - ujson=5.7.0
  - dask=2023.8.0
  - pytorch=2.0.0
<<<<<<< HEAD
  - lightning=2.0.7
  - transformers=4.31.0
  - sentencepiece=0.1.99
  - nltk=3.8.1
  - rouge-score=0.1.2
  - tensorboard=2.14.0
=======
  - transformers=4.31.0
  - sentencepiece=0.1.99
  - tensorboard=2.14.0
  - torchmetrics=1.1.1
>>>>>>> 635ec6e7
<|MERGE_RESOLUTION|>--- conflicted
+++ resolved
@@ -19,16 +19,7 @@
   - ujson=5.7.0
   - dask=2023.8.0
   - pytorch=2.0.0
-<<<<<<< HEAD
-  - lightning=2.0.7
-  - transformers=4.31.0
-  - sentencepiece=0.1.99
-  - nltk=3.8.1
-  - rouge-score=0.1.2
-  - tensorboard=2.14.0
-=======
   - transformers=4.31.0
   - sentencepiece=0.1.99
   - tensorboard=2.14.0
-  - torchmetrics=1.1.1
->>>>>>> 635ec6e7
+  - torchmetrics=1.1.1